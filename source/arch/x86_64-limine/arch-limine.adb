--- conflicted
+++ resolved
@@ -56,12 +56,8 @@
       Debug.Print  ("Booted by " & Boot_Name & " " & Boot_Vers);
 
       if Base_Request.Revision /= 0 then
-<<<<<<< HEAD
-         Debug.Print  ("The passed revision was not supported!");
-=======
       -- if true then
          Lib.Messages.Put_Line ("The passed revision was not supported!");
->>>>>>> 55aa8424
       end if;
 
       declare

--  arch-interrupts.ads: Specification of interrupt utilities for RISC-V64 architecture.
--  Provides support for dynamic IRQ registration, dispatching, and device IRQ handling.
--  Copyright (C) 2025 Sean C. Weeks
--
--  This program is free software: you can redistribute it and/or modify
--  it under the terms of the GNU General Public License as published by
--  the Free Software Foundation, either version 3 of the License, or
--  (at your option) any later version.
--
--  This program is distributed in the hope that it will be useful,
--  but WITHOUT ANY WARRANTY; without even the implied warranty of
--  MERCHANTABILITY or FITNESS FOR A PARTICULAR PURPOSE.  See the
--  GNU General Public License for more details.
--
--  You should have received a copy of the GNU General Public License
--  along with this program.  If not, see <http://www.gnu.org/licenses/>.

with Interfaces; use Interfaces;
with System;           -- For System.Address
with Arch.DTB;         -- For DTB node access

package Arch.Interrupts with SPARK_Mode => Off is
   ---------------------------------------------------------------------------
   -- Types and Constants
   ---------------------------------------------------------------------------

   -- Type for IRQ handler procedures
   type IRQ_Handler is access procedure;

   -- Maximum number of IRQs supported
   Max_IRQs : constant Integer := 255;

   -- Frame type for interrupt handling (architecture-specific)
   type Frame is record
      -- Caller-Saved Registers:
      x1_ra   : Unsigned_64;  -- x1 (ra): Return address (caller-saved) @ 0
      x4_tp   : Unsigned_64;  -- x4 (tp): Thread pointer (volatile) @ 8
      x5_t0   : Unsigned_64;  -- x5 (t0): Temporary (caller-saved) @ 16
      x6_t1   : Unsigned_64;  -- x6 (t1): Temporary (caller-saved) @ 24
      x7_t2   : Unsigned_64;  -- x7 (t2): Temporary (caller-saved) @ 32
      x10_a0  : Unsigned_64;  -- x10 (a0): Function argument/return (caller-saved) @ 40
      x11_a1  : Unsigned_64;  -- x11 (a1): Function argument/return (caller-saved) @ 48
      x12_a2  : Unsigned_64;  -- x12 (a2): Function argument (caller-saved) @ 56
      x13_a3  : Unsigned_64;  -- x13 (a3): Function argument (caller-saved) @ 64
      x14_a4  : Unsigned_64;  -- x14 (a4): Function argument (caller-saved) @ 72
      x15_a5  : Unsigned_64;  -- x15 (a5): Function argument (caller-saved) @ 80
      x16_a6  : Unsigned_64;  -- x16 (a6): Function argument (caller-saved) @ 88
      x17_a7  : Unsigned_64;  -- x17 (a7): Function argument / syscall number (caller-saved) @ 96
      x28_t3  : Unsigned_64;  -- x28 (t3): Temporary (caller-saved) @ 104
      x29_t4  : Unsigned_64;  -- x29 (t4): Temporary (caller-saved) @ 112
      x30_t5  : Unsigned_64;  -- x30 (t5): Temporary (caller-saved) @ 120
      x31_t6  : Unsigned_64;  -- x31 (t6): Temporary (caller-saved) @ 128

      -- Callee-Saved Registers:
      x2_sp   : Unsigned_64;  -- x2 (sp): Stack pointer (callee-saved) @ 136
      x3_gp   : Unsigned_64;  -- x3 (gp): Global pointer (callee-saved) @ 144
      x8_s0   : Unsigned_64;  -- x8 (s0/fp): Saved register / frame pointer (callee-saved) @ 152
      x9_s1   : Unsigned_64;  -- x9 (s1): Saved register (callee-saved) @ 160
      x18_s2  : Unsigned_64;  -- x18 (s2): Saved register (callee-saved) @ 168
      x19_s3  : Unsigned_64;  -- x19 (s3): Saved register (callee-saved) @ 176
      x20_s4  : Unsigned_64;  -- x20 (s4): Saved register (callee-saved) @ 184
      x21_s5  : Unsigned_64;  -- x21 (s5): Saved register (callee-saved) @ 192
      x22_s6  : Unsigned_64;  -- x22 (s6): Saved register (callee-saved) @ 200
      x23_s7  : Unsigned_64;  -- x23 (s7): Saved register (callee-saved) @ 208
      x24_s8  : Unsigned_64;  -- x24 (s8): Saved register (callee-saved) @ 216
      x25_s9  : Unsigned_64;  -- x25 (s9): Saved register (callee-saved) @ 224
      x26_s10 : Unsigned_64;  -- x26 (s10): Saved register (callee-saved) @ 232
      x27_s11 : Unsigned_64;  -- x27 (s11): Saved register (callee-saved) @ 240

      -- Control/Status Registers:
      sepc    : Unsigned_64;  -- Exception program counter (resume address) @ 248
      scause  : Unsigned_64;  -- Trap cause (provided by hardware) @ 256
      stval   : Unsigned_64;  -- Trap value (e.g., faulting address) @ 264
      sstatus : Unsigned_64;  -- Supervisor status register (includes SPP bit) @ 272

      -- Floating-Point Context Pointer (for lazy FP state saving)
      FP_Context_Ptr : System.Address := System.Null_Address; -- @ 280
   end record
   with Pack;

<<<<<<< HEAD
   -- pragma Assert (Frame.x1_ra'Position       = 0);
   -- pragma Assert (Frame.x4_tp'Position       = 8);
   -- pragma Assert (Frame.x5_t0'Position       = 16);
   -- pragma Assert (Frame.x17_a7'Position      = 96);
   -- pragma Assert (Frame.x31_t6'Position      = 128);
   -- pragma Assert (Frame.x3_gp'Position       = 144);
   -- pragma Assert (Frame.x27_s11'Position     = 240);
   -- pragma Assert (Frame.sepc'Position        = 248);
   -- pragma Assert (Frame.scause'Position      = 256);
   -- pragma Assert (Frame.sstatus'Position     = 272);
   -- pragma Assert (Frame.FP_Context_Ptr'Position = 280);
=======
   --  pragma Assert (Frame.x1_ra'Position       = 0);
   --  pragma Assert (Frame.x4_tp'Position       = 8);
   --  pragma Assert (Frame.x5_t0'Position       = 16);
   --  pragma Assert (Frame.x17_a7'Position      = 96);
   --  pragma Assert (Frame.x31_t6'Position      = 128);
   --  pragma Assert (Frame.x3_gp'Position       = 144);
   --  pragma Assert (Frame.x27_s11'Position     = 240);
   --  pragma Assert (Frame.sepc'Position        = 248);
   --  pragma Assert (Frame.scause'Position      = 256);
   --  pragma Assert (Frame.sstatus'Position     = 272);
   --  pragma Assert (Frame.FP_Context_Ptr'Position = 280);
>>>>>>> 53d0e2e8

   ---------------------------------------------------------------------------
   -- Initialization
   ---------------------------------------------------------------------------

   procedure Initialize;

   ---------------------------------------------------------------------------
   -- IRQ Registration and Dispatching
   ---------------------------------------------------------------------------

   procedure Register_IRQ (IRQ : Integer; Handler : IRQ_Handler);
   procedure Unregister_IRQ (IRQ : Integer);
   procedure Handle_Interrupt (Frame_Ptr : in out Frame);
   procedure Handle_Trap (Frame_Ptr : access Frame);

   ---------------------------------------------------------------------------
   -- Device IRQ Registration
   ---------------------------------------------------------------------------

   procedure Register_Device_IRQ (Node : access Arch.DTB.DTB_Node_Access; Handler : IRQ_Handler);

   ---------------------------------------------------------------------------
   -- Floating-Point Context Management
   ---------------------------------------------------------------------------

   procedure Save_FP_Context (Frame_Ptr : in out Frame);
   procedure Restore_FP_Context (Frame_Ptr : in out Frame);

end Arch.Interrupts;<|MERGE_RESOLUTION|>--- conflicted
+++ resolved
@@ -78,19 +78,6 @@
    end record
    with Pack;
 
-<<<<<<< HEAD
-   -- pragma Assert (Frame.x1_ra'Position       = 0);
-   -- pragma Assert (Frame.x4_tp'Position       = 8);
-   -- pragma Assert (Frame.x5_t0'Position       = 16);
-   -- pragma Assert (Frame.x17_a7'Position      = 96);
-   -- pragma Assert (Frame.x31_t6'Position      = 128);
-   -- pragma Assert (Frame.x3_gp'Position       = 144);
-   -- pragma Assert (Frame.x27_s11'Position     = 240);
-   -- pragma Assert (Frame.sepc'Position        = 248);
-   -- pragma Assert (Frame.scause'Position      = 256);
-   -- pragma Assert (Frame.sstatus'Position     = 272);
-   -- pragma Assert (Frame.FP_Context_Ptr'Position = 280);
-=======
    --  pragma Assert (Frame.x1_ra'Position       = 0);
    --  pragma Assert (Frame.x4_tp'Position       = 8);
    --  pragma Assert (Frame.x5_t0'Position       = 16);
@@ -102,7 +89,6 @@
    --  pragma Assert (Frame.scause'Position      = 256);
    --  pragma Assert (Frame.sstatus'Position     = 272);
    --  pragma Assert (Frame.FP_Context_Ptr'Position = 280);
->>>>>>> 53d0e2e8
 
    ---------------------------------------------------------------------------
    -- Initialization

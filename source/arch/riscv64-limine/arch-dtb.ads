--- conflicted
+++ resolved
@@ -18,22 +18,12 @@
 with Arch.Limine;
 
 package Arch.DTB with SPARK_Mode => Off is
-<<<<<<< HEAD
-
--- some reasonable upper limits for your kernel:
-   Max_Name_Length      : constant := 32;
-   Max_DTB_Properties   : constant := 16;
-   Max_DTB_Children     : constant := 8;
-
-   type DTB_Property_Access is access all Interfaces.Unsigned_32;  -- or whatever
-=======
    
    Max_Name_Length      : constant := 64;
    Max_DTB_Properties   : constant := 32;
    Max_DTB_Children     : constant := 64;
 
    type DTB_Property_Access is access all Interfaces.Unsigned_32;
->>>>>>> ef875f15
    type DTB_Property_Access_Array is array (0 .. Max_DTB_Properties - 1)
      of DTB_Property_Access;
 
@@ -53,11 +43,7 @@
       Children    : DTB_Node_Access_Array;
       Child_Count : Natural := 0;
    end record;
-<<<<<<< HEAD
-   
-=======
 
->>>>>>> ef875f15
    function Init return Boolean;
    procedure Print_DTB_Node (Node   : DTB_Node_Access;
       Indent : String := "");
